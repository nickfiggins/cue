--- conflicted
+++ resolved
@@ -152,11 +152,6 @@
 	cmd := exec.CommandContext(ctx.Context, bin, args...)
 
 	cmd.Dir, _ = ctx.Obj.LookupPath(cue.ParsePath("dir")).String()
-<<<<<<< HEAD
-=======
-
-	env := ctx.Obj.LookupPath(cue.ParsePath("env"))
->>>>>>> a8492120
 
 	env := ctx.Obj.LookupPath(cue.ParsePath("env"))
 	// List case.
